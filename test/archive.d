module test.archive;

import test.util;
import squiz_box;

import std.typecons;
import std.digest;
import std.digest.sha;

string[] filesForArchive()
{
    return [
        dataGenPath("file1.txt"),
        dataGenPath("file 2.txt"),
        dataGenPath("folder/chmod 666.txt"),
    ];
}

void testTarArchiveContent(string archivePath, Flag!"testModes" testModes, Flag!"mode666" mode666)
{
    import std.algorithm : canFind;
    import std.path : buildNormalizedPath;
    import std.process : execute;
    import std.regex : matchFirst;
    import std.string : splitLines;

    if (testModes)
    {
        const line1 = `^-rw-r--r-- .+ 7 .+ file1.txt$`;
        const line2 = `^-rw-r--r-- .+ 3521 .+ file 2.txt$`;
        const line3 = mode666 ?
            `^-rw-rw-rw- .+ 26 .+ folder.+chmod 666.txt$`
            : `^-rw-r--r-- .+ 26 .+ folder.+chmod 666.txt$`;

        auto res = execute(["tar", "-tvf", archivePath]);
        assert(res.status == 0);
        const lines = res.output.splitLines();
        assert(lines.length == 3);
        assert(matchFirst(lines[0], line1));
        assert(matchFirst(lines[1], line2));
        assert(matchFirst(lines[2], line3));
    }

    auto sha1sumFile(string filename)
    {
        return sha1sumProcessStdout(["tar", "-xOf", archivePath, filename]);
    }

    auto sha1 = sha1sumFile("file1.txt");
    assert(sha1 == "38505A984F71C07843A5F3E394ADA2BF4C7B6ABC");

    sha1 = sha1sumFile("file 2.txt");
    assert(sha1 == "01FA4C5C29A58449EEF1665658C48C0D7829C45F");

    try
    {
        sha1 = sha1sumFile("folder/chmod 666.txt");
    }
    catch (Exception)
    {
        sha1 = sha1sumFile("folder\\\\chmod 666.txt"); // windows tar is a weirdo
    }
    assert(sha1 == "3E31B8E6B2BBBA1EDFCFDCA886E246C9E120BBE3");
}

void testZipArchiveContent(string archivePath)
{
    import std.algorithm : canFind;
    import std.process : execute, executeShell, escapeShellFileName;
    import std.regex : matchFirst;
    import std.string : splitLines;

    const line1 = `^\s*7\s.+file1.txt$`;
    const line2 = `^\s*3521\s.+file 2.txt$`;
    const line3 = `^\s*26\s.+folder/chmod 666.txt$`;

    auto res = execute(["unzip", "-l", archivePath]);
    assert(res.status == 0);
    const lines = res.output.splitLines();
    assert(lines.length == 8);
    assert(matchFirst(lines[3], line1));
    assert(matchFirst(lines[4], line2));
    assert(matchFirst(lines[5], line3));

    const archiveShell = escapeShellFileName(archivePath);

    auto sha1sumFile(string filename)
    {
        const fileShell = escapeShellFileName(filename);
        return executeShell("unzip -p " ~ archiveShell ~ " " ~ fileShell ~ " | sha1sum");
    }

    res = sha1sumFile("file1.txt");
    assert(res.status == 0);
    assert(res.output.canFind("38505a984f71c07843a5f3e394ada2bf4c7b6abc"));

    res = sha1sumFile("file 2.txt");
    assert(res.status == 0);
    assert(res.output.canFind("01fa4c5c29a58449eef1665658c48c0d7829c45f"));

    res = sha1sumFile("folder/chmod 666.txt");
    assert(res.status == 0);
    assert(res.output.canFind("3e31b8e6b2bbba1edfcfdca886e246c9e120bbe3"));
}

void testExtractedFiles(DM)(auto ref DM dm, Flag!"mode666" mode666)
{
    import std.conv : octal;
    import std.file : read, getLinkAttributes;

    version (Posix)
    {
        assert(getLinkAttributes(dm.buildPath("file1.txt")) == octal!"100644");
        assert(getLinkAttributes(dm.buildPath("file 2.txt")) == octal!"100644");
        const m666 = mode666 ? octal!"100666" : octal!"100644";
        assert(getLinkAttributes(dm.buildPath("folder", "chmod 666.txt")) == m666);
    }

    assert(hexDigest!SHA1(read(
            dm.buildPath("file1.txt"))) == "38505A984F71C07843A5F3E394ADA2BF4C7B6ABC");
    assert(hexDigest!SHA1(read(
            dm.buildPath("file 2.txt"))) == "01FA4C5C29A58449EEF1665658C48C0D7829C45F");
    assert(hexDigest!SHA1(read(dm.buildPath("folder", "chmod 666.txt"))) == "3E31B8E6B2BBBA1EDFCFDCA886E246C9E120BBE3");
}

@("Create Tar")
unittest
{
    import std.algorithm : map, sum;
    import std.file : read;

    auto archive = DeleteMe("archive", ".tar");
    auto base = dataGenPath();

    filesForArchive()
        .map!(p => fileEntry(p, base))
        .boxTar()
        .writeBinaryFile(archive.path);

    version (Windows)
        enum m666 = No.mode666;
    else
        enum m666 = Yes.mode666;

    testTarArchiveContent(archive.path, Yes.testModes, m666);

    enum expectedLen = 2 * 512 + 512 + 3584 + 2 * 512 + 2 * 512;
    auto content = cast(const(ubyte)[]) read(archive.path);
    assert(content.length == expectedLen);
    assert(content[$ - 1024 .. $].sum() == 0);
}

@("Read Tar")
unittest
{
    import std.algorithm : equal, map;
    import std.array : array;
    import std.conv : octal;
    import std.stdio : File;

    const path = testPath("data/archive.tar");

    struct Entry
    {
        string path;
        uint attributes;
        size_t size;
        char[40] sha1;
    }

    version (Posix)
    {
        const attr644 = octal!"100644";
        const attr666 = octal!"100666";
    }
    else
    {
        const attr644 = 0;
        const attr666 = 0;
    }

    const expectedEntries = [
        Entry("file1.txt", attr644, 7, "38505A984F71C07843A5F3E394ADA2BF4C7B6ABC"),
        Entry("file 2.txt", attr644, 3521, "01FA4C5C29A58449EEF1665658C48C0D7829C45F"),
        Entry("folder/chmod 666.txt", attr666, 26, "3E31B8E6B2BBBA1EDFCFDCA886E246C9E120BBE3"),
    ];

    const readEntries = File(path, "rb")
        .byChunk(defaultChunkSize)
        .unboxTar()
        .map!((entry) {
            const content = entry.readContent();
            return Entry(
                entry.path,
                entry.attributes,
                entry.size,
                hexDigest!SHA1(content)
            );
        })
        .array;

    assert(readEntries.equal(expectedEntries));
}

@("Extract Tar")
unittest
{
    import std.algorithm : each;
    import std.file : mkdir;

    const archive = testPath("data/archive.tar");
    const dm = DeleteMe("extraction_site", null);

    mkdir(dm.path);

    readBinaryFile(archive)
        .unboxTar()
        .each!(e => e.extractTo(dm.path));

    testExtractedFiles(dm, Yes.mode666);
}

@("Decompress and extract tar.gz")
unittest
{
    import std.algorithm : each;
    import std.file : mkdir;

    const archive = testPath("data/archive.tar.gz");
    const dm = DeleteMe("extraction_site", null);

    mkdir(dm.path);

    readBinaryFile(archive)
        .inflateGz()
        .unboxTar()
        .each!(e => e.extractTo(dm.path));

    testExtractedFiles(dm, Yes.mode666);
}

version (HaveSquizBzip2)
{
    @("Decompress and extract tar.bz2")
    unittest
    {
        import std.algorithm : each;
        import std.file : mkdir;

        const archive = testPath("data/archive.tar.bz2");
        const dm = DeleteMe("extraction_site", null);

        mkdir(dm.path);

        readBinaryFile(archive)
            .decompressBzip2()
            .unboxTar()
            .each!(e => e.extractTo(dm.path));

        testExtractedFiles(dm, Yes.mode666);
    }
}

version (HaveSquizLzma)
{
    @("Decompress and extract tar.xz")
    unittest
    {
        import std.algorithm : each;
        import std.file : mkdir;

        const archive = testPath("data/archive.tar.xz");
        const dm = DeleteMe("extraction_site", null);

        mkdir(dm.path);

        readBinaryFile(archive)
            .decompressXz()
            .unboxTar()
            .each!(e => e.extractTo(dm.path));

        testExtractedFiles(dm, Yes.mode666);
    }
}

@("Create Zip")
unittest
{
    import std.algorithm : map, sum;
    import std.file : read;

    auto archive = DeleteMe("archive", ".zip");
    auto base = dataGenPath();

    filesForArchive()
        .map!(p => fileEntry(p, base))
        .boxZip()
        .writeBinaryFile(archive.path);

    version (Windows)
        testTarArchiveContent(archive.path, No.testModes, No.mode666);
    else
        testZipArchiveContent(archive.path);
}

@("Extract Zip")
unittest
{
    import std.algorithm : each;
    import std.file : mkdir;

    const archive = testPath("data/archive.zip");
    const dm = DeleteMe("extraction_site", null);

    mkdir(dm.path);

    readBinaryFile(archive)
        .unboxZip()
        .each!(e => e.extractTo(dm.path));

    testExtractedFiles(dm, No.mode666);
}

@("Extract Zip Searchable stream")
unittest
{
    import std.array : array;
    import std.file : mkdir;
    import std.stdio : File;

    const archive = testPath("data/archive.zip");
    const dm = DeleteMe("extraction_site", null);

    mkdir(dm.path);

    auto entries = File(archive, "rb")
        .unboxZip()
        .array;

    entries[2].extractTo(dm.path);
    entries[1].extractTo(dm.path);
    entries[0].extractTo(dm.path);

    testExtractedFiles(dm, Yes.mode666);
}

@("Extract Zip squiz-box extra-flags")
unittest
{
    import std.algorithm : each, map;
    import std.file : mkdir;

    const dm = DeleteMe("extraction_site", null);
    auto base = dataGenPath();

    mkdir(dm.path);

    filesForArchive()
        .map!(p => fileEntry(p, base))
        .boxZip()
        .unboxZip()
        .each!(e => e.extractTo(dm.path));

    testExtractedFiles(dm, Yes.mode666);
}

@("BoxAlgo.box")
unittest
{
    import std.algorithm : map;
    import std.range : inputRangeObject;

    const dm = DeleteMe("dest", ".zip");
    auto base = dataGenPath();

    auto algo = BoxAlgo.forFilename(dm.path);

    algo.box(filesForArchive().map!(p => fileEntry(p, base)))
        .writeBinaryFile(dm.path);

    testZipArchiveContent(dm.path);
}

version (HaveSquizLzma)
{
    @("BoxAlgo.unbox")
    unittest
    {
        import std.algorithm : each;
        import std.file : mkdir;
        import std.range : inputRangeObject;

        const archive = testPath("data/archive.tar.xz");
        const dm = DeleteMe("extraction_site", null);

        mkdir(dm.path);

        auto algo = BoxAlgo.forFilename(archive);
        auto entries = algo.unbox(readBinaryFile(archive));
        entries.each!(e => e.extractTo(dm.path));

        testExtractedFiles(dm, Yes.mode666);
    }
}

@("Extract squiz-box.zip")
unittest
{
    import std.algorithm;
    import std.file;
    import std.net.curl;
    import std.path;
    import std.range;
    import std.stdio;

    const url = "https://github.com/rtbo/squiz-box/archive/refs/tags/v0.2.1.zip";

    auto file = buildPath(tempDir(), "squiz-box-0.2.1.zip");
    auto dir = buildPath(tempDir(), "squiz-box-0.2.1");

    download(url, file);
<<<<<<< HEAD
    // scope(exit)
    //     remove(file);

    mkdirRecurse(dir);
    // scope(exit)
    //     rmdirRecurse(dir);

    readBinaryFile(file)
        .unboxZip()
        .tee!(e => writeln(e.path))
        .each!(e => e.extractTo(dir));

    assert(isFile(buildPath(dir, "meson.build")));
=======
    scope (exit)
        remove(file);

    mkdirRecurse(dir);
    scope (exit)
        rmdirRecurse(dir);

    unboxZip(File(file, "rb"))
        .each!(e => e.extractTo(dir));

    assert(isFile(buildPath(dir, "squiz-box-0.2.1", "meson.build")));
>>>>>>> 1ea31082
}<|MERGE_RESOLUTION|>--- conflicted
+++ resolved
@@ -419,21 +419,6 @@
     auto dir = buildPath(tempDir(), "squiz-box-0.2.1");
 
     download(url, file);
-<<<<<<< HEAD
-    // scope(exit)
-    //     remove(file);
-
-    mkdirRecurse(dir);
-    // scope(exit)
-    //     rmdirRecurse(dir);
-
-    readBinaryFile(file)
-        .unboxZip()
-        .tee!(e => writeln(e.path))
-        .each!(e => e.extractTo(dir));
-
-    assert(isFile(buildPath(dir, "meson.build")));
-=======
     scope (exit)
         remove(file);
 
@@ -445,5 +430,4 @@
         .each!(e => e.extractTo(dir));
 
     assert(isFile(buildPath(dir, "squiz-box-0.2.1", "meson.build")));
->>>>>>> 1ea31082
 }